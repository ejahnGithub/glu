--- conflicted
+++ resolved
@@ -13,9 +13,6 @@
 target_sources(GIL
     PRIVATE
     GIL.cpp
-<<<<<<< HEAD
     BasicBlock.cpp
-=======
     InstBase.cpp
->>>>>>> 8fd2e64e
 )