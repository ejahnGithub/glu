#include "ConstraintSystem.hpp"
#include "AST/Expr/StructMemberExpr.hpp"
#include "AST/Types/StructTy.hpp"

namespace glu::sema {

ConstraintSystem::ConstraintSystem(
    ScopeTable *scopeTable, glu::DiagnosticManager &diagManager,
    glu::ast::ASTContext *context
)
    : _scopeTable(scopeTable)
    , _typeVariables()
    , _allocator()
    , _constraints()
    , _bestSolutions()
    , _diagManager(diagManager)
    , _context(context)
{
}

Constraint *ConstraintSystem::getBestSolution(Constraint *constraint)
{
    auto it = _bestSolutions.find(constraint);
    if (it != _bestSolutions.end())
        return it->second.second;
    return nullptr;
}

unsigned ConstraintSystem::getBestSolutionScore(Constraint *constraint)
{
    auto it = _bestSolutions.find(constraint);
    if (it != _bestSolutions.end())
        return it->second.first;
    return 0;
}

<<<<<<< HEAD
bool ConstraintSystem::solveConstraints(
    llvm::ArrayRef<glu::ast::ExprBase *> expressions
)
=======
void ConstraintSystem::mapOverloadChoices(Solution *solution)
{
    for (auto &pair : solution->overloadChoices) {
        auto *refExpr = pair.first;
        auto *decl = pair.second;

        refExpr->setVariable(decl);
    }
}

void ConstraintSystem::mapImplicitConversions(Solution *solution)
{
    for (auto &pair : solution->implicitConversions) {
        auto *expr = pair.first;
        auto *targetType = pair.second;

        // Create a new CastExpr that wraps the original expression
        auto *castExpr = _context->getASTMemoryArena().create<ast::CastExpr>(
            expr->getLocation(), expr, targetType
        );

        ast::replaceChild(expr, castExpr);
    }
}

void ConstraintSystem::solveConstraints()
>>>>>>> 0fa1ee9f
{
    /// The initial system state used to begin constraint solving.
    std::vector<SystemState> worklist;
    worklist.emplace_back(); // Start from an empty state

    SolutionResult solutionResult; // Local solution result

    while (!worklist.empty()) {
        SystemState current = std::move(worklist.back());
        worklist.pop_back();

        bool failed = false;

        /// Apply each constraint to the current state.
        for (Constraint *constraint : _constraints) {
            // Skip disabled constraints
            if (constraint->isDisabled())
                continue;

            /// Apply the constraint and check the result.
            ConstraintResult result = apply(constraint, current, worklist);
            if (result == ConstraintResult::Failed) {
                failed = true;
                break;
            }
            // Continue if Satisfied or Applied
        }

        if (failed)
            continue;

        /// If all constraints are satisfied, record the solution.
        if (current.isFullyResolved(_constraints))
            solutionResult.tryAddSolution(current);
    }

    // Apply type mappings to module expressions
    mapTypeVariables(solutionResult);

    // Get the best solution and apply it to the provided expressions
    Solution *solution = solutionResult.getBestSolution();
    if (!solution) {
        return false; // No solution found
    }

<<<<<<< HEAD
    // Apply type mappings to the provided expressions
    mapTypeVariablesToExpressions(solution, expressions);
    return true;
=======
    if (result.isAmbiguous()) {
        _diagManager.error(
            SourceLocation::invalid,
            "Ambiguous type variable mapping found, cannot resolve."
        );
        return;
    }

    Solution *solution = result.getBestSolution();

    if (!solution) {
        _diagManager.error(
            SourceLocation::invalid,
            "No best solution available for type variable mapping."
        );
        return;
    }
    mapTypeVariables(solution);
    mapOverloadChoices(solution);
    mapImplicitConversions(solution);
>>>>>>> 0fa1ee9f
}

ConstraintResult
ConstraintSystem::applyBind(Constraint *constraint, SystemState &state)
{
    auto *first = constraint->getFirstType();
    auto *second = constraint->getSecondType();

    // Check if constraint is already satisfied
    auto *substitutedFirst = substitute(first, state.typeBindings);
    auto *substitutedSecond = substitute(second, state.typeBindings);
    if (substitutedFirst == substitutedSecond) {
        return ConstraintResult::Satisfied;
    }

    // Attempt to apply the constraint by unifying
    if (unify(first, second, state)) {
        return ConstraintResult::Applied;
    }

    return ConstraintResult::Failed;
}

ConstraintResult ConstraintSystem::applyDefaultable(
    Constraint *constraint, SystemState &state,
    std::vector<SystemState> &worklist
)
{
    auto *first = constraint->getFirstType();
    auto *second = constraint->getSecondType();

    // Check if constraint is already satisfied
    auto *substitutedFirst = substitute(first, state.typeBindings);
    auto *substitutedSecond = substitute(second, state.typeBindings);
    if (substitutedFirst == substitutedSecond) {
        return ConstraintResult::Satisfied;
    }

    auto *firstVar
        = llvm::dyn_cast<glu::types::TypeVariableTy>(substitutedFirst);
    if (!firstVar || state.typeBindings.count(firstVar)) {
        return ConstraintResult::Satisfied; // Already bound or not a type
                                            // variable
    }

    // Create new state with the default binding
    SystemState appliedState = state;
    if (unify(first, second, appliedState)) {
        worklist.push_back(appliedState);
    }
    return ConstraintResult::Applied;
}

ConstraintResult ConstraintSystem::applyBindToPointerType(
    Constraint *constraint, SystemState &state
)
{
    auto *first = constraint->getFirstType();
    auto *second = constraint->getSecondType();

    // Check if constraint is already satisfied
    auto *substitutedFirst = substitute(first, state.typeBindings);
    auto *substitutedSecond = substitute(second, state.typeBindings);

    // If second is already a pointer type, check if first matches its element
    // type
    if (auto *pointerType
        = llvm::dyn_cast<glu::types::PointerTy>(substitutedSecond)) {
        if (substitutedFirst == pointerType->getPointee()) {
            return ConstraintResult::Satisfied;
        }
        // Try to unify first with the pointee type
        if (unify(first, pointerType->getPointee(), state)) {
            return ConstraintResult::Applied;
        }
    }

    // If second is a type variable, bind it to a pointer type of first
    if (auto *secondVar
        = llvm::dyn_cast<glu::types::TypeVariableTy>(substitutedSecond)) {
        // Create pointer type: *first
        auto *pointerType
            = _context->getTypesMemoryArena().create<glu::types::PointerTy>(
                substitutedFirst
            );

        // Bind the type variable to the pointer type
        if (unify(second, pointerType, state)) {
            return ConstraintResult::Applied;
        }
    }

    return ConstraintResult::Failed;
}

ConstraintResult
ConstraintSystem::applyConversion(Constraint *constraint, SystemState &state)
{
    auto *fromType = constraint->getFirstType();
    auto *toType = constraint->getSecondType();

    // Apply substitutions
    fromType = substitute(fromType, state.typeBindings);
    toType = substitute(toType, state.typeBindings);

    // Check if already the same type (trivial conversion)
    if (fromType == toType) {
        return ConstraintResult::Satisfied;
    }

    // FIXME: this should use a visitor pattern and be recursive
    // just like unify does.

    // If either type is a type variable, attempt unification instead of
    // conversion checking
    if (llvm::isa<glu::types::TypeVariableTy>(fromType)
        || llvm::isa<glu::types::TypeVariableTy>(toType)) {
        if (unify(fromType, toType, state)) {
            return ConstraintResult::Applied;
        }
        return ConstraintResult::Failed;
    }

    // Check if conversion is valid for concrete types
    if (isValidConversion(fromType, toType)) {
        // Record the implicit conversion if needed
        // Note: We might need to track which expression this applies to
        // For now, just accept the conversion
        return ConstraintResult::Applied;
    }

    return ConstraintResult::Failed;
}

ConstraintResult
ConstraintSystem::applyCheckedCast(Constraint *constraint, SystemState &state)
{
    auto *fromType = constraint->getFirstType();
    auto *toType = constraint->getSecondType();

    // Apply substitutions
    fromType = substitute(fromType, state.typeBindings);
    toType = substitute(toType, state.typeBindings);

    // Check if already the same type
    if (fromType == toType) {
        return ConstraintResult::Satisfied;
    }

    // Checked casts are more permissive than implicit conversions
    // They allow casts between pointers, integers, etc.
    if (isValidCheckedCast(fromType, toType)) {
        return ConstraintResult::Applied;
    }

    return ConstraintResult::Failed;
}

ConstraintResult ConstraintSystem::applyBindOverload(
    Constraint *constraint, SystemState &state,
    std::vector<SystemState> &worklist
)
{
    auto *type = constraint->getOverload();
    auto *choice = constraint->getOverloadChoice();

    // Apply substitution to the type
    type = substitute(type, state.typeBindings);

    // Get the function type from the chosen overload
    auto *functionType = choice->getType();

    // Check if already satisfied
    if (type == functionType) {
        return ConstraintResult::Satisfied;
    }

    // Try to unify the type with the function type
    if (unify(type, functionType, state)) {
        // Record the overload choice in the state
        SystemState newState = state;
        // Note: We need the expression this applies to, which isn't available
        // here This might need to be redesigned to pass the expression context
        worklist.push_back(newState);
        return ConstraintResult::Applied;
    }

    return ConstraintResult::Failed;
}

ConstraintResult
ConstraintSystem::applyLValueObject(Constraint *constraint, SystemState &state)
{
    auto *lvalueType = constraint->getFirstType();
    auto *objectType = constraint->getSecondType();

    // Apply substitutions
    lvalueType = substitute(lvalueType, state.typeBindings);
    objectType = substitute(objectType, state.typeBindings);

    // For now, just check if they're the same type
    // In a more complete implementation, we'd handle l-value semantics
    if (lvalueType == objectType) {
        return ConstraintResult::Satisfied;
    }

    // Try to unify them
    if (unify(lvalueType, objectType, state)) {
        return ConstraintResult::Applied;
    }

    return ConstraintResult::Failed;
}

bool ConstraintSystem::isValidConversion(
    glu::types::Ty fromType, glu::types::Ty toType
)
{
    // Same type is always valid
    if (fromType == toType) {
        return true;
    }

    // Integer conversions
    if (llvm::isa<glu::types::IntTy>(fromType)
        && llvm::isa<glu::types::IntTy>(toType)) {
        // Allow implicit conversions between integer types
        auto *fromInt = llvm::cast<glu::types::IntTy>(fromType);
        auto *toInt = llvm::cast<glu::types::IntTy>(toType);

        // Allow implicit widening conversions (smaller to larger)
        if (fromInt->getBitWidth() <= toInt->getBitWidth()) {
            return true;
        }
        // Narrowing conversions require explicit casts
        return false;
    }

    // Float conversions
    if (llvm::isa<glu::types::FloatTy>(fromType)
        && llvm::isa<glu::types::FloatTy>(toType)) {
        auto *fromFloat = llvm::cast<glu::types::FloatTy>(fromType);
        auto *toFloat = llvm::cast<glu::types::FloatTy>(toType);

        // Allow implicit widening of floats
        if (fromFloat->getBitWidth() <= toFloat->getBitWidth()) {
            return true;
        }
        return false;
    }

    // Array to pointer conversion
    if (auto *arrayType = llvm::dyn_cast<glu::types::StaticArrayTy>(fromType)) {
        if (auto *pointerType = llvm::dyn_cast<glu::types::PointerTy>(toType)) {
            return arrayType->getDataType() == pointerType->getPointee();
        }
    }

    // Other conversions would be added here...
    return false;
}

bool ConstraintSystem::isValidCheckedCast(
    glu::types::Ty fromType, glu::types::Ty toType
)
{
    // Checked casts are more permissive than implicit conversions
    if (isValidConversion(fromType, toType)) {
        return true;
    }

    // Allow casts between integers and pointers
    if ((llvm::isa<glu::types::IntTy>(fromType)
         && llvm::isa<glu::types::PointerTy>(toType))
        || (llvm::isa<glu::types::PointerTy>(fromType)
            && llvm::isa<glu::types::IntTy>(toType))) {
        return true;
    }

    // Allow casts between pointer types
    if (llvm::isa<glu::types::PointerTy>(fromType)
        && llvm::isa<glu::types::PointerTy>(toType)) {
        return true;
    }

    // Allow narrowing conversions for integers and floats in checked casts
    if (llvm::isa<glu::types::IntTy>(fromType)
        && llvm::isa<glu::types::IntTy>(toType)) {
        return true;
    }

    if (llvm::isa<glu::types::FloatTy>(fromType)
        && llvm::isa<glu::types::FloatTy>(toType)) {
        return true;
    }

    // Allow casts between enums and integers
    if ((llvm::isa<glu::types::EnumTy>(fromType)
         && llvm::isa<glu::types::IntTy>(toType))
        || (llvm::isa<glu::types::IntTy>(fromType)
            && llvm::isa<glu::types::EnumTy>(toType))) {
        return true;
    }

    return false;
}

ConstraintResult ConstraintSystem::apply(
    Constraint *constraint, SystemState &state,
    std::vector<SystemState> &worklist
)
{
    switch (constraint->getKind()) {
    case ConstraintKind::Bind: return applyBind(constraint, state);
    case ConstraintKind::Equal: return applyBind(constraint, state);
    case ConstraintKind::BindToPointerType:
        return applyBindToPointerType(constraint, state);
    case ConstraintKind::Conversion: return applyConversion(constraint, state);
    case ConstraintKind::ArgumentConversion:
        return applyConversion(
            constraint, state
        ); // Same logic as regular conversion
    case ConstraintKind::OperatorArgumentConversion:
        return applyConversion(
            constraint, state
        ); // Same logic as regular conversion
    case ConstraintKind::CheckedCast:
        return applyCheckedCast(constraint, state);
    case ConstraintKind::BindOverload:
        return applyBindOverload(constraint, state, worklist);
    case ConstraintKind::LValueObject:
        return applyLValueObject(constraint, state);
    case ConstraintKind::Defaultable:
        return applyDefaultable(constraint, state, worklist);
    // Complex constraint kinds that need special handling:
    case ConstraintKind::ValueMember:
        return applyValueMember(constraint, state);
    case ConstraintKind::UnresolvedValueMember:
        return applyUnresolvedValueMember(constraint, state);
    case ConstraintKind::GenericArguments:
        return applyGenericArguments(constraint, state);
    case ConstraintKind::Disjunction:
        return applyDisjunction(constraint, state, worklist);
    case ConstraintKind::Conjunction:
        return applyConjunction(constraint, state, worklist);
    default: return ConstraintResult::Failed;
    }
}

ConstraintResult
ConstraintSystem::applyValueMember(Constraint *constraint, SystemState &state)
{
    auto *baseType = constraint->getFirstType();
    auto *memberType = constraint->getSecondType();
    auto *memberExpr = constraint->getMember();

    // Apply substitutions
    baseType = substitute(baseType, state.typeBindings);
    memberType = substitute(memberType, state.typeBindings);

    // The base type should be a struct type
    auto *structType = llvm::dyn_cast<glu::types::StructTy>(baseType);
    if (!structType) {
        return ConstraintResult::Failed;
    }

    // Find the member in the struct
    llvm::StringRef memberName = memberExpr->getMemberName();
    auto fieldIndex = structType->getFieldIndex(memberName);
    if (!fieldIndex.has_value()) {
        return ConstraintResult::Failed; // Member not found
    }

    // Get the field type
    auto const &field = structType->getField(*fieldIndex);
    auto *fieldType = field.type;

    // Check if the member type matches the field type
    if (fieldType == memberType) {
        return ConstraintResult::Satisfied;
    }

    // Try to unify the member type with the field type
    if (unify(memberType, fieldType, state)) {
        return ConstraintResult::Applied;
    }

    return ConstraintResult::Failed;
}

ConstraintResult ConstraintSystem::applyUnresolvedValueMember(
    Constraint *constraint, SystemState &state
)
{
    // UnresolvedValueMember is similar to ValueMember, but the base type
    // might not be resolved yet. For now, treat it the same as ValueMember.
    // In a more complete implementation, this would handle cases where
    // the base type is inferred from the member access.
    return applyValueMember(constraint, state);
}

ConstraintResult ConstraintSystem::applyGenericArguments(
    Constraint *constraint, SystemState &state
)
{
    auto *actualType = constraint->getFirstType();
    auto *expectedType = constraint->getSecondType();

    // Apply substitutions
    actualType = substitute(actualType, state.typeBindings);
    expectedType = substitute(expectedType, state.typeBindings);

    // For now, implement a simple generic arguments constraint
    // that just unifies the actual and expected types
    if (actualType == expectedType) {
        return ConstraintResult::Satisfied;
    }

    // Try to unify the types
    if (unify(actualType, expectedType, state)) {
        return ConstraintResult::Applied;
    }

    return ConstraintResult::Failed;
}

ConstraintResult ConstraintSystem::applyDisjunction(
    Constraint *constraint, SystemState &state,
    std::vector<SystemState> &worklist
)
{
    // A disjunction succeeds if at least one of its nested constraints succeeds
    auto nestedConstraints = constraint->getNestedConstraints();

    bool anyApplied = false;
    bool anySatisfied = false;

    for (auto *nestedConstraint : nestedConstraints) {
        // Try applying each nested constraint on a copy of the current state
        SystemState branchState = state.clone();

        ConstraintResult result
            = apply(nestedConstraint, branchState, worklist);

        switch (result) {
        case ConstraintResult::Satisfied: anySatisfied = true; break;
        case ConstraintResult::Applied:
            // Add the successfully applied state to the worklist for further
            // exploration
            worklist.push_back(branchState);
            anyApplied = true;
            break;
        case ConstraintResult::Failed:
            // This branch failed, continue to next constraint
            break;
        }
    }

    // If any constraint was satisfied, the disjunction is satisfied
    if (anySatisfied) {
        return ConstraintResult::Satisfied;
    }

    // If any constraint was applied, the disjunction is applied
    if (anyApplied) {
        return ConstraintResult::Applied;
    }

    // All constraints failed
    return ConstraintResult::Failed;
}

ConstraintResult ConstraintSystem::applyConjunction(
    Constraint *constraint, SystemState &state,
    std::vector<SystemState> &worklist
)
{
    // A conjunction succeeds only if all of its nested constraints succeed
    auto nestedConstraints = constraint->getNestedConstraints();

    bool allSatisfied = true;
    bool anyApplied = false;

    // Apply all nested constraints to the current state
    for (auto *nestedConstraint : nestedConstraints) {
        ConstraintResult result = apply(nestedConstraint, state, worklist);

        switch (result) {
        case ConstraintResult::Satisfied:
            // This constraint is satisfied, continue
            break;
        case ConstraintResult::Applied:
            // This constraint was applied and modified the state
            anyApplied = true;
            allSatisfied = false;
            break;
        case ConstraintResult::Failed:
            // If any constraint fails, the entire conjunction fails
            return ConstraintResult::Failed;
        }
    }

    // If all constraints were satisfied, the conjunction is satisfied
    if (allSatisfied) {
        return ConstraintResult::Satisfied;
    }

    // If any constraint was applied (and none failed), the conjunction is
    // applied
    if (anyApplied) {
        return ConstraintResult::Applied;
    }

    // This shouldn't happen if the logic above is correct
    return ConstraintResult::Failed;
}

} // namespace glu::sema<|MERGE_RESOLUTION|>--- conflicted
+++ resolved
@@ -34,11 +34,6 @@
     return 0;
 }
 
-<<<<<<< HEAD
-bool ConstraintSystem::solveConstraints(
-    llvm::ArrayRef<glu::ast::ExprBase *> expressions
-)
-=======
 void ConstraintSystem::mapOverloadChoices(Solution *solution)
 {
     for (auto &pair : solution->overloadChoices) {
@@ -64,14 +59,15 @@
     }
 }
 
-void ConstraintSystem::solveConstraints()
->>>>>>> 0fa1ee9f
+bool ConstraintSystem::solveConstraints(
+    llvm::ArrayRef<glu::ast::ExprBase *> expressions
+)
 {
     /// The initial system state used to begin constraint solving.
     std::vector<SystemState> worklist;
     worklist.emplace_back(); // Start from an empty state
 
-    SolutionResult solutionResult; // Local solution result
+    SolutionResult result; // Local solution result
 
     while (!worklist.empty()) {
         SystemState current = std::move(worklist.back());
@@ -99,29 +95,15 @@
 
         /// If all constraints are satisfied, record the solution.
         if (current.isFullyResolved(_constraints))
-            solutionResult.tryAddSolution(current);
-    }
-
-    // Apply type mappings to module expressions
-    mapTypeVariables(solutionResult);
-
-    // Get the best solution and apply it to the provided expressions
-    Solution *solution = solutionResult.getBestSolution();
-    if (!solution) {
-        return false; // No solution found
-    }
-
-<<<<<<< HEAD
-    // Apply type mappings to the provided expressions
-    mapTypeVariablesToExpressions(solution, expressions);
-    return true;
-=======
+            result.tryAddSolution(current);
+    }
+
     if (result.isAmbiguous()) {
         _diagManager.error(
             SourceLocation::invalid,
             "Ambiguous type variable mapping found, cannot resolve."
         );
-        return;
+        return false;
     }
 
     Solution *solution = result.getBestSolution();
@@ -131,12 +113,13 @@
             SourceLocation::invalid,
             "No best solution available for type variable mapping."
         );
-        return;
+        return false;
     }
     mapTypeVariables(solution);
     mapOverloadChoices(solution);
     mapImplicitConversions(solution);
->>>>>>> 0fa1ee9f
+    mapTypeVariablesToExpressions(solution, expressions);
+    return true;
 }
 
 ConstraintResult
