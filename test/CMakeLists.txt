include(FetchGTest)

enable_testing ()

add_executable (unit_tests)

target_compile_options (unit_tests
    PUBLIC
    -fprofile-instr-generate
    -fcoverage-mapping
)

target_link_options (unit_tests
    PUBLIC
    -fprofile-instr-generate
    -fcoverage-mapping
)

target_link_libraries (unit_tests
    PRIVATE
    AST
    gluBasic
    GTest::gtest_main
)

target_sources (unit_tests
    PRIVATE
    main.cpp
    AST/ASTNode.cpp
<<<<<<< HEAD
    AST/FunctionDecl.cpp
    AST/Decl/LetDecl.cpp
    AST/Decl/VarDecl.cpp
=======
    AST/Decl/FunctionDecl.cpp
    AST/Stmt/CompoundStmt.cpp
>>>>>>> 18ddd405
)

include (GoogleTest)
gtest_discover_tests (unit_tests)<|MERGE_RESOLUTION|>--- conflicted
+++ resolved
@@ -27,14 +27,10 @@
     PRIVATE
     main.cpp
     AST/ASTNode.cpp
-<<<<<<< HEAD
-    AST/FunctionDecl.cpp
     AST/Decl/LetDecl.cpp
     AST/Decl/VarDecl.cpp
-=======
     AST/Decl/FunctionDecl.cpp
     AST/Stmt/CompoundStmt.cpp
->>>>>>> 18ddd405
 )
 
 include (GoogleTest)
